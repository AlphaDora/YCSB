--- conflicted
+++ resolved
@@ -57,11 +57,7 @@
     <dependency>
       <groupId>org.hdrhistogram</groupId>
       <artifactId>HdrHistogram</artifactId>
-<<<<<<< HEAD
-      <version>2.1.10</version>
-=======
       <version>2.1.12</version>
->>>>>>> 0b312614
     </dependency>
   </dependencies>
 
